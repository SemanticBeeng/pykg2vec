--- conflicted
+++ resolved
@@ -21,14 +21,6 @@
 
     def build_model(self):
         """function to build the model"""
-<<<<<<< HEAD
-=======
-
-        self.model.def_inputs()
-        self.model.def_parameters()
-        self.model.def_loss()
-
->>>>>>> 24b4f9e7
         self.sess = tf.Session(config=self.config.gpu_config)
         self.global_step = tf.Variable(0, name="global_step", trainable=False)
 

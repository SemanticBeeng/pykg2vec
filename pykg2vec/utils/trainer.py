--- conflicted
+++ resolved
@@ -32,12 +32,7 @@
             >>> trainer.build_model()
             >>> trainer.train_model()
     """
-
-<<<<<<< HEAD
-    def __init__(self, model, trainon='train',teston='test', debug=False, tuning=False):
-=======
     def __init__(self, model, trainon='train', teston='valid', debug=False, tuning=False, patience=-1):
->>>>>>> e8d2602b
         self.debug = debug
         self.model = model
         self.config = self.model.config

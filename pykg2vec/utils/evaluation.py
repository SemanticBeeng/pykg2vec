#!/usr/bin/env python
# -*- coding: utf-8 -*-
"""
This module is for evaluating the results
"""
from __future__ import absolute_import
from __future__ import division
from __future__ import print_function

import os
import sys
import numpy as np
import pandas as pd

sys.path.append("D:\dev\pykg2vec\pykg2vec")
from core.KGMeta import EvaluationMeta
import tensorflow as tf


# from pykg2vec.core.KGMeta import Evaluation


<<<<<<< HEAD
    def __init__(self, model=None, test_data=None):
=======
class Evaluation(EvaluationMeta):

    def __init__(self, hits=None, model=None, test_data=None):
>>>>>>> 3d5af2bc

        self.mean_rank_head = {}
        self.mean_rank_tail = {}
        self.filter_mean_rank_head = {}
        self.filter_mean_rank_tail = {}

        self.norm_mean_rank_head = {}
        self.norm_mean_rank_tail = {}
        self.norm_filter_mean_rank_head = {}
        self.norm_filter_mean_rank_tail = {}

        self.hit_head = {}
        self.hit_tail = {}
        self.filter_hit_head = {}
        self.filter_hit_tail = {}

        self.norm_hit_head = {}
        self.norm_hit_tail = {}
        self.norm_filter_hit_head = {}
        self.norm_filter_hit_tail = {}
        self.epoch = []

        if test_data == 'test':
            self.data = model.data_handler.test_triples_ids
        elif test_data == 'valid':
            self.data = model.data_handler.validation_triples_ids
        else:
            raise NotImplementedError('Invalid testing data: enter test or valid!')

        self.hr_t = model.data_handler.hr_t
        self.tr_h = model.data_handler.tr_t
        self.n_test = model.config.test_num
        self.model = model

        if hits is None:
            self.hits = model.config.hits
        else:
            self.hits = hits

    def test(self, sess=None, epoch=None):
        head_rank, tail_rank, norm_head_rank, norm_tail_rank = self.model.test()
        self.epoch.append(epoch)
        if not sess:
            raise NotImplementedError('No session found for evaluation!')
<<<<<<< HEAD
=======

>>>>>>> 3d5af2bc
        rank_head = []
        rank_tail = []
        filter_rank_head = []
        filter_rank_tail = []

        norm_rank_head = []
        norm_rank_tail = []
        norm_filter_rank_head = []
        norm_filter_rank_tail = []
<<<<<<< HEAD
=======

>>>>>>> 3d5af2bc
        for i in range(self.model.config.test_num):
            

            t = self.data[i]
            feed_dict = {
                self.model.test_h: np.reshape(t.h, [1, ]),
                self.model.test_r: np.reshape(t.r, [1, ]),
                self.model.test_t: np.reshape(t.t, [1, ])
            }
            (id_replace_head,
             id_replace_tail,
             norm_id_replace_head,
             norm_id_replace_tail) = sess.run([head_rank,
                                               tail_rank,
                                               norm_head_rank,
                                               norm_tail_rank], feed_dict)
            hrank = 0
            fhrank = 0
            for i in range(len(id_replace_head)):
                val = id_replace_head[-i - 1]
                if val == t.h:
                    break
                else:
                    hrank += 1
                    fhrank += 1
                    if val in self.tr_h[(t.t, t.r)]:
                        fhrank -= 1

            norm_hrank = 0
            norm_fhrank = 0
            for i in range(len(norm_id_replace_head)):
                val = norm_id_replace_head[-i - 1]
                if val == t.h:
                    break
                else:
                    norm_hrank += 1
                    norm_fhrank += 1
                    if val in self.tr_h[(t.t, t.r)]:
                        norm_fhrank -= 1

            trank = 0
            ftrank = 0
            for i in range(len(id_replace_tail)):
                val = id_replace_tail[-i - 1]
                if val == t.t:
                    break
                else:
                    trank += 1
                    ftrank += 1
                    if val in self.hr_t[(t.h, t.t)]:
                        ftrank -= 1

            norm_trank = 0
            norm_ftrank = 0
            for i in range(len(norm_id_replace_tail)):
                val = norm_id_replace_tail[-i - 1]
                if val == t.t:
                    break
                else:
                    norm_trank += 1
                    norm_ftrank += 1
                    if val in self.hr_t[(t.h, t.r)]:
                        norm_ftrank -= 1

            rank_head.append(hrank)
            rank_tail.append(trank)
            filter_rank_head.append(fhrank)
            filter_rank_tail.append(ftrank)

            norm_rank_head.append(norm_hrank)
            norm_rank_tail.append(norm_trank)
            norm_filter_rank_head.append(norm_fhrank)
            norm_filter_rank_tail.append(norm_ftrank)

        self.mean_rank_head[epoch] = np.sum(rank_head, dtype=np.float32) / self.model.config.test_num
        self.mean_rank_tail[epoch] = np.sum(rank_tail, dtype=np.float32) / self.model.config.test_num

        self.filter_mean_rank_head[epoch] = np.sum(filter_rank_head,
                                                   dtype=np.float32) / self.model.config.test_num
        self.filter_mean_rank_tail[epoch] = np.sum(filter_rank_tail,
                                                   dtype=np.float32) / self.model.config.test_num

        self.norm_mean_rank_head[epoch] = np.sum(norm_rank_head,
                                                 dtype=np.float32) / self.model.config.test_num
        self.norm_mean_rank_tail[epoch] = np.sum(norm_rank_tail,
                                                 dtype=np.float32) / self.model.config.test_num

        self.norm_filter_mean_rank_head[epoch] = np.sum(norm_filter_rank_head,
                                                        dtype=np.float32) / self.model.config.test_num
        self.norm_filter_mean_rank_tail[epoch] = np.sum(norm_filter_rank_tail,
                                                        dtype=np.float32) / self.model.config.test_num

<<<<<<< HEAD
        self.hit10_head[epoch] = np.sum(np.asarray(np.asarray(rank_head) < 10,
                                                   dtype=np.float32)) / self.model.config.test_num
        self.hit10_tail[epoch] = np.sum(np.asarray(np.asarray(rank_tail) < 10,
                                                   dtype=np.float32)) / self.model.config.test_num

        self.filter_hit10_head[epoch] = np.sum(np.asarray(np.asarray(filter_rank_head) < 10,
                                                          dtype=np.float32)) / self.model.config.test_num
        self.filter_hit10_tail[epoch] = np.sum(np.asarray(np.asarray(filter_rank_tail) < 10,
                                                          dtype=np.float32)) / self.model.config.test_num

        self.norm_hit10_head[epoch] = np.sum(np.asarray(np.asarray(norm_rank_head) < 10,
                                                        dtype=np.float32)) / self.model.config.test_num
        self.norm_hit10_tail[epoch] = np.sum(np.asarray(np.asarray(norm_rank_tail) < 10,
                                                        dtype=np.float32)) / self.model.config.test_num

        self.norm_filter_hit10_head[epoch] = np.sum(np.asarray(np.asarray(norm_filter_rank_head) < 10,
                                                               dtype=np.float32)) / self.model.config.test_num
        self.norm_filter_hit10_tail[epoch] = np.sum(np.asarray(np.asarray(norm_filter_rank_tail) < 10,
                                                               dtype=np.float32)) / self.model.config.test_num

    def print_test_summary(self, epoch=None):
        if epoch:
            print('iter:%d --mean rank: %.2f --hit@10: %.4f' % (
                epoch, (self.mean_rank_head[epoch] + self.mean_rank_tail[epoch]) / 2,
                (self.hit10_tail[epoch] + self.hit10_head[epoch]) / 2))
            print('iter:%d --filter mean rank: %.2f --filter hit@10: %.4f' % (
                epoch, (self.filter_mean_rank_head[epoch] + self.filter_mean_rank_tail[epoch]) / 2,
                (self.filter_hit10_tail[epoch] + self.filter_hit10_head[epoch]) / 2))

            print('iter:%d --norm mean rank: %.2f --norm hit@10: %.4f' % (
                epoch, (self.norm_mean_rank_head[epoch] + self.norm_mean_rank_tail[epoch]) / 2,
                (self.norm_hit10_tail[epoch] + self.norm_hit10_head[epoch]) / 2))
            print('iter:%d --norm filter mean rank: %.2f --norm filter hit@10: %.4f' % (
                epoch, (self.norm_filter_mean_rank_head[epoch] + self.norm_filter_mean_rank_tail[epoch]) / 2,
                (self.norm_filter_hit10_tail[epoch] + self.norm_filter_hit10_head[epoch]) / 2))
        else:
            for epoch in self.epoch:
                print("---------------Test Results: iter%d------------------" % epoch)
                print('iter:%d --mean rank: %.2f --hit@10: %.2f' % (
                    epoch, (self.mean_rank_head[epoch] + self.mean_rank_tail[epoch]) / 2,
                    (self.hit10_tail[epoch] + self.hit10_head[epoch]) / 2))
                print('iter:%d --filter mean rank: %.2f --filter hit@10: %.2f' % (
                    epoch, (self.filter_mean_rank_head[epoch] + self.filter_mean_rank_tail[epoch]) / 2,
                    (self.filter_hit10_tail[epoch] + self.filter_hit10_head[epoch]) / 2))

                print('iter:%d --norm mean rank: %.2f --norm hit@10: %.2f' % (
                    epoch, (self.norm_mean_rank_head[epoch] + self.norm_mean_rank_tail[epoch]) / 2,
                    (self.norm_hit10_tail[epoch] + self.norm_hit10_head[epoch]) / 2))
                print('iter:%d --norm filter mean rank: %.2f --norm filter hit@10: %.2f' % (
                    epoch, (self.norm_filter_mean_rank_head[epoch] + self.norm_filter_mean_rank_tail[epoch]) / 2,
                    (self.norm_filter_hit10_tail[epoch] + self.norm_filter_hit10_head[epoch]) / 2))
                print("-----------------------------------------------------")

class EvaluationTransH(Evaluation):

    def __init__(self, model=None, test_data=None):
        self.rank_head = []
        self.rank_tail = []
        self.filter_rank_head = []
        self.filter_rank_tail = []

        self.norm_rank_head = []
        self.norm_rank_tail = []
        self.norm_filter_rank_head = []
        self.norm_filter_rank_tail = []

        self.mean_rank_head = {}
        self.mean_rank_tail = {}
        self.filter_mean_rank_head = {}
        self.filter_mean_rank_tail = {}

        self.norm_mean_rank_head = {}
        self.norm_mean_rank_tail = {}
        self.norm_filter_mean_rank_head = {}
        self.norm_filter_mean_rank_tail = {}

        self.hit10_head = {}
        self.hit10_tail = {}
        self.filter_hit10_head = {}
        self.filter_hit10_tail = {}

        self.norm_hit10_head = {}
        self.norm_hit10_tail = {}
        self.norm_filter_hit10_head = {}
        self.norm_filter_hit10_tail = {}
        self.epoch = []

        if test_data == 'test':
            self.data = model.data_handler.test_triples_ids
        elif test_data == 'valid':
            self.data = model.data_handler.validation_triples_ids
        else:
            raise NotImplementedError('Invalid testing data: enter test or valid!')

        self.hr_t = model.data_handler.hr_t
        self.tr_h = model.data_handler.tr_t
        self.n_test = model.config.test_num
        self.model = model

    def test(self, sess=None, epoch=None):
        head_rank, tail_rank, norm_head_rank, norm_tail_rank = self.model.test()
        self.epoch.append(epoch)
        if not sess:
            raise NotImplementedError('No session found for evaluation!')
        for i in range(self.model.config.test_num):
            t = self.data[i]
            feed_dict = {
                self.model.test_h: np.reshape(t.h, [1, ]),
                self.model.test_r: np.reshape(t.r, [1, ]),
                self.model.test_t: np.reshape(t.r, [1, ])
            }
            (id_replace_head,
             id_replace_tail,
             norm_id_replace_head,
             norm_id_replace_tail) = sess.run([head_rank,
                                               tail_rank,
                                               norm_head_rank,
                                               norm_tail_rank], feed_dict)
            hrank = 0
            fhrank = 0
            for i in range(len(id_replace_head)):
                val = id_replace_head[-i - 1]
                if val == t.h:
                    break
                else:
                    hrank += 1
                    fhrank += 1
                    if val in self.tr_h[(t.t, t.r)]:
                        fhrank -= 1

            norm_hrank = 0
            norm_fhrank = 0
            for i in range(len(norm_id_replace_head)):
                val = norm_id_replace_head[-i - 1]
                if val == t.h:
                    break
                else:
                    norm_hrank += 1
                    norm_fhrank += 1
                    if val in self.tr_h[(t.t, t.r)]:
                        norm_fhrank -= 1

            trank = 0
            ftrank = 0
            for i in range(len(id_replace_tail)):
                val = id_replace_tail[-i - 1]
                if val == t.t:
                    break
                else:
                    trank += 1
                    ftrank += 1
                    if val in self.hr_t[(t.h, t.t)]:
                        ftrank -= 1

            norm_trank = 0
            norm_ftrank = 0
            for i in range(len(norm_id_replace_tail)):
                val = norm_id_replace_tail[-i - 1]
                if val == t.t:
                    break
                else:
                    norm_trank += 1
                    norm_ftrank += 1
                    if val in self.hr_t[(t.h, t.r)]:
                        norm_ftrank -= 1

            self.rank_head.append(hrank)
            self.rank_tail.append(trank)
            self.filter_rank_head.append(fhrank)
            self.filter_rank_tail.append(ftrank)

            self.norm_rank_head.append(norm_hrank)
            self.norm_rank_tail.append(norm_trank)
            self.norm_filter_rank_head.append(norm_fhrank)
            self.norm_filter_rank_tail.append(norm_ftrank)

        self.mean_rank_head[epoch] = np.sum(self.rank_head, dtype=np.float32) / self.model.config.test_num
        self.mean_rank_tail[epoch] = np.sum(self.rank_tail, dtype=np.float32) / self.model.config.test_num

        self.filter_mean_rank_head[epoch] = np.sum(self.filter_rank_head,
                                                   dtype=np.float32) / self.model.config.test_num
        self.filter_mean_rank_tail[epoch] = np.sum(self.filter_rank_tail,
                                                   dtype=np.float32) / self.model.config.test_num

        self.norm_mean_rank_head[epoch] = np.sum(self.norm_rank_head,
=======
        for hit in self.hits:
            self.hit_head[(epoch, hit)] = np.sum(np.asarray(rank_head) < hit,
>>>>>>> 3d5af2bc
                                                 dtype=np.float32) / self.model.config.test_num
            self.hit_tail[(epoch, hit)] = np.sum(np.asarray(rank_tail) < hit,
                                                 dtype=np.float32) / self.model.config.test_num
            self.filter_hit_head[(epoch, hit)] = np.sum(np.asarray(filter_rank_head) < hit,
                                                        dtype=np.float32) / self.model.config.test_num
            self.filter_hit_tail[(epoch, hit)] = np.sum(np.asarray(filter_rank_tail) < hit,
                                                        dtype=np.float32) / self.model.config.test_num

            self.norm_hit_head[(epoch, hit)] = np.sum(np.asarray(norm_rank_head) < hit,
                                                      dtype=np.float32) / self.model.config.test_num
            self.norm_hit_tail[(epoch, hit)] = np.sum(np.asarray(norm_rank_tail) < hit,
                                                      dtype=np.float32) / self.model.config.test_num
            self.norm_filter_hit_head[(epoch, hit)] = np.sum(np.asarray(norm_filter_rank_head) < hit,
                                                             dtype=np.float32) / self.model.config.test_num
            self.norm_filter_hit_tail[(epoch, hit)] = np.sum(np.asarray(norm_filter_rank_tail) < hit,
                                                             dtype=np.float32) / self.model.config.test_num

    def save_test_summary(self):
        if not os.path.exists(self.model.config.result):
            os.mkdir(self.model.config.result)

        files = os.listdir(self.model.config.result)
        l = len([f for f in files if 'TransE' in f])
        with open(self.model.config.result + '/' + self.model.model_name + '_summary_' + str(l) + '.txt', 'w') as fh:
            fh.write('----------------SUMMARY----------------\n')
            for key, val in self.model.config.__dict__.items():
                if 'gpu' in key:
                    continue
                if not isinstance(val, str):
                    if isinstance(val, list):
                        v_tmp = '['
                        for i, v in enumerate(val):
                            if i == 0:
                                v_tmp += str(v)
                            else:
                                v_tmp += ',' + str(v)
                        v_tmp += ']'
                        val = v_tmp
                    else:
                        val = str(val)
                fh.write(key + ':' + val + '\n')
            fh.write('-----------------------------------------\n')
        columns = ['Epoch', 'mean_rank', 'filter_mean_rank',
                   'norm_mean_rank', 'norm_filter_mean_rank']
        for hit in self.hits:
            columns += ['hits' + str(hit), 'filter_hits' + str(hit),
                        'norm_hit' + str(hit), 'norm_filter_hit' + str(hit)]

        results = []
        for epoch in self.epoch:
            res_tmp= [epoch, (self.mean_rank_head[epoch] + self.mean_rank_tail[epoch]) / 2,
                      (self.filter_mean_rank_head[epoch] + self.filter_mean_rank_tail[epoch]) / 2,
                      (self.norm_mean_rank_head[epoch] + self.norm_mean_rank_tail[epoch]) / 2,
                      (self.norm_filter_mean_rank_head[epoch] + self.norm_filter_mean_rank_tail[epoch]) / 2]

            for hit in self.hits:
                res_tmp.append((self.hit_head[(epoch, hit)] + self.hit_tail[(epoch, hit)]) / 2)
                res_tmp.append((self.filter_hit_head[(epoch, hit)] + self.filter_hit_tail[(epoch, hit)]) / 2)
                res_tmp.append((self.norm_hit_head[(epoch, hit)] + self.norm_hit_tail[(epoch, hit)]) / 2)
                res_tmp.append((self.norm_filter_hit_head[(epoch, hit)] + self.norm_filter_hit_tail[(epoch, hit)]) / 2)
            results.append(res_tmp)

        df = pd.DataFrame(results, columns=columns)
        with open(self.model.config.result + '/' + self.model.model_name + '_results_' + str(l) + '.csv', 'w') as fh:
            df.to_csv(fh)

    def display_summary(self, epoch):
        print("---------------Test Results: Epoch: %d----------------" % epoch)
        print('--mean rank          : %.4f' % ((self.mean_rank_head[epoch] +
                                                self.mean_rank_tail[epoch]) / 2))
        print('--filtered mean rank : %.4f' % ((self.filter_mean_rank_head[epoch] +
                                                self.filter_mean_rank_tail[epoch]) / 2))
        print('--norm mean rank     : %.4f' % ((self.norm_mean_rank_head[epoch] +
                                                self.norm_mean_rank_tail[epoch]) / 2))
        print('--norm fil mean rank : %.4f' % ((self.norm_filter_mean_rank_head[epoch] +
                                                self.norm_filter_mean_rank_tail[epoch]) / 2))
        for hit in self.hits:
            print('--hits%d             : %.4f ' % (hit, (self.hit_head[(epoch, hit)] +
                                                          self.hit_tail[(epoch, hit)]) / 2))
            print('--filter hits%d      : %.4f ' % (hit, (self.filter_hit_head[(epoch, hit)] +
                                                          self.filter_hit_tail[(epoch, hit)]) / 2))
            print('--norm hits%d        : %.4f ' % (hit, (self.norm_hit_head[(epoch, hit)] +
                                                          self.norm_hit_tail[(epoch, hit)]) / 2))
            print('--norm filter hits%d : %.4f ' % (hit, (self.norm_filter_hit_head[(epoch, hit)] +
                                                          self.norm_filter_hit_tail[(epoch, hit)]) / 2))
        print("-----------------------------------------------------")

    def print_test_summary(self, epoch=None):
        if epoch:
            self.display_summary(epoch)
        else:
            for epoch in self.epoch:
                self.display_summary(epoch)


if __name__ == '__main__':
    e = Evaluation()<|MERGE_RESOLUTION|>--- conflicted
+++ resolved
@@ -20,13 +20,9 @@
 # from pykg2vec.core.KGMeta import Evaluation
 
 
-<<<<<<< HEAD
-    def __init__(self, model=None, test_data=None):
-=======
 class Evaluation(EvaluationMeta):
 
     def __init__(self, hits=None, model=None, test_data=None):
->>>>>>> 3d5af2bc
 
         self.mean_rank_head = {}
         self.mean_rank_tail = {}
@@ -71,10 +67,7 @@
         self.epoch.append(epoch)
         if not sess:
             raise NotImplementedError('No session found for evaluation!')
-<<<<<<< HEAD
-=======
-
->>>>>>> 3d5af2bc
+
         rank_head = []
         rank_tail = []
         filter_rank_head = []
@@ -84,10 +77,7 @@
         norm_rank_tail = []
         norm_filter_rank_head = []
         norm_filter_rank_tail = []
-<<<<<<< HEAD
-=======
-
->>>>>>> 3d5af2bc
+
         for i in range(self.model.config.test_num):
             
 
@@ -180,196 +170,9 @@
         self.norm_filter_mean_rank_tail[epoch] = np.sum(norm_filter_rank_tail,
                                                         dtype=np.float32) / self.model.config.test_num
 
-<<<<<<< HEAD
-        self.hit10_head[epoch] = np.sum(np.asarray(np.asarray(rank_head) < 10,
-                                                   dtype=np.float32)) / self.model.config.test_num
-        self.hit10_tail[epoch] = np.sum(np.asarray(np.asarray(rank_tail) < 10,
-                                                   dtype=np.float32)) / self.model.config.test_num
-
-        self.filter_hit10_head[epoch] = np.sum(np.asarray(np.asarray(filter_rank_head) < 10,
-                                                          dtype=np.float32)) / self.model.config.test_num
-        self.filter_hit10_tail[epoch] = np.sum(np.asarray(np.asarray(filter_rank_tail) < 10,
-                                                          dtype=np.float32)) / self.model.config.test_num
-
-        self.norm_hit10_head[epoch] = np.sum(np.asarray(np.asarray(norm_rank_head) < 10,
-                                                        dtype=np.float32)) / self.model.config.test_num
-        self.norm_hit10_tail[epoch] = np.sum(np.asarray(np.asarray(norm_rank_tail) < 10,
-                                                        dtype=np.float32)) / self.model.config.test_num
-
-        self.norm_filter_hit10_head[epoch] = np.sum(np.asarray(np.asarray(norm_filter_rank_head) < 10,
-                                                               dtype=np.float32)) / self.model.config.test_num
-        self.norm_filter_hit10_tail[epoch] = np.sum(np.asarray(np.asarray(norm_filter_rank_tail) < 10,
-                                                               dtype=np.float32)) / self.model.config.test_num
-
-    def print_test_summary(self, epoch=None):
-        if epoch:
-            print('iter:%d --mean rank: %.2f --hit@10: %.4f' % (
-                epoch, (self.mean_rank_head[epoch] + self.mean_rank_tail[epoch]) / 2,
-                (self.hit10_tail[epoch] + self.hit10_head[epoch]) / 2))
-            print('iter:%d --filter mean rank: %.2f --filter hit@10: %.4f' % (
-                epoch, (self.filter_mean_rank_head[epoch] + self.filter_mean_rank_tail[epoch]) / 2,
-                (self.filter_hit10_tail[epoch] + self.filter_hit10_head[epoch]) / 2))
-
-            print('iter:%d --norm mean rank: %.2f --norm hit@10: %.4f' % (
-                epoch, (self.norm_mean_rank_head[epoch] + self.norm_mean_rank_tail[epoch]) / 2,
-                (self.norm_hit10_tail[epoch] + self.norm_hit10_head[epoch]) / 2))
-            print('iter:%d --norm filter mean rank: %.2f --norm filter hit@10: %.4f' % (
-                epoch, (self.norm_filter_mean_rank_head[epoch] + self.norm_filter_mean_rank_tail[epoch]) / 2,
-                (self.norm_filter_hit10_tail[epoch] + self.norm_filter_hit10_head[epoch]) / 2))
-        else:
-            for epoch in self.epoch:
-                print("---------------Test Results: iter%d------------------" % epoch)
-                print('iter:%d --mean rank: %.2f --hit@10: %.2f' % (
-                    epoch, (self.mean_rank_head[epoch] + self.mean_rank_tail[epoch]) / 2,
-                    (self.hit10_tail[epoch] + self.hit10_head[epoch]) / 2))
-                print('iter:%d --filter mean rank: %.2f --filter hit@10: %.2f' % (
-                    epoch, (self.filter_mean_rank_head[epoch] + self.filter_mean_rank_tail[epoch]) / 2,
-                    (self.filter_hit10_tail[epoch] + self.filter_hit10_head[epoch]) / 2))
-
-                print('iter:%d --norm mean rank: %.2f --norm hit@10: %.2f' % (
-                    epoch, (self.norm_mean_rank_head[epoch] + self.norm_mean_rank_tail[epoch]) / 2,
-                    (self.norm_hit10_tail[epoch] + self.norm_hit10_head[epoch]) / 2))
-                print('iter:%d --norm filter mean rank: %.2f --norm filter hit@10: %.2f' % (
-                    epoch, (self.norm_filter_mean_rank_head[epoch] + self.norm_filter_mean_rank_tail[epoch]) / 2,
-                    (self.norm_filter_hit10_tail[epoch] + self.norm_filter_hit10_head[epoch]) / 2))
-                print("-----------------------------------------------------")
-
-class EvaluationTransH(Evaluation):
-
-    def __init__(self, model=None, test_data=None):
-        self.rank_head = []
-        self.rank_tail = []
-        self.filter_rank_head = []
-        self.filter_rank_tail = []
-
-        self.norm_rank_head = []
-        self.norm_rank_tail = []
-        self.norm_filter_rank_head = []
-        self.norm_filter_rank_tail = []
-
-        self.mean_rank_head = {}
-        self.mean_rank_tail = {}
-        self.filter_mean_rank_head = {}
-        self.filter_mean_rank_tail = {}
-
-        self.norm_mean_rank_head = {}
-        self.norm_mean_rank_tail = {}
-        self.norm_filter_mean_rank_head = {}
-        self.norm_filter_mean_rank_tail = {}
-
-        self.hit10_head = {}
-        self.hit10_tail = {}
-        self.filter_hit10_head = {}
-        self.filter_hit10_tail = {}
-
-        self.norm_hit10_head = {}
-        self.norm_hit10_tail = {}
-        self.norm_filter_hit10_head = {}
-        self.norm_filter_hit10_tail = {}
-        self.epoch = []
-
-        if test_data == 'test':
-            self.data = model.data_handler.test_triples_ids
-        elif test_data == 'valid':
-            self.data = model.data_handler.validation_triples_ids
-        else:
-            raise NotImplementedError('Invalid testing data: enter test or valid!')
-
-        self.hr_t = model.data_handler.hr_t
-        self.tr_h = model.data_handler.tr_t
-        self.n_test = model.config.test_num
-        self.model = model
-
-    def test(self, sess=None, epoch=None):
-        head_rank, tail_rank, norm_head_rank, norm_tail_rank = self.model.test()
-        self.epoch.append(epoch)
-        if not sess:
-            raise NotImplementedError('No session found for evaluation!')
-        for i in range(self.model.config.test_num):
-            t = self.data[i]
-            feed_dict = {
-                self.model.test_h: np.reshape(t.h, [1, ]),
-                self.model.test_r: np.reshape(t.r, [1, ]),
-                self.model.test_t: np.reshape(t.r, [1, ])
-            }
-            (id_replace_head,
-             id_replace_tail,
-             norm_id_replace_head,
-             norm_id_replace_tail) = sess.run([head_rank,
-                                               tail_rank,
-                                               norm_head_rank,
-                                               norm_tail_rank], feed_dict)
-            hrank = 0
-            fhrank = 0
-            for i in range(len(id_replace_head)):
-                val = id_replace_head[-i - 1]
-                if val == t.h:
-                    break
-                else:
-                    hrank += 1
-                    fhrank += 1
-                    if val in self.tr_h[(t.t, t.r)]:
-                        fhrank -= 1
-
-            norm_hrank = 0
-            norm_fhrank = 0
-            for i in range(len(norm_id_replace_head)):
-                val = norm_id_replace_head[-i - 1]
-                if val == t.h:
-                    break
-                else:
-                    norm_hrank += 1
-                    norm_fhrank += 1
-                    if val in self.tr_h[(t.t, t.r)]:
-                        norm_fhrank -= 1
-
-            trank = 0
-            ftrank = 0
-            for i in range(len(id_replace_tail)):
-                val = id_replace_tail[-i - 1]
-                if val == t.t:
-                    break
-                else:
-                    trank += 1
-                    ftrank += 1
-                    if val in self.hr_t[(t.h, t.t)]:
-                        ftrank -= 1
-
-            norm_trank = 0
-            norm_ftrank = 0
-            for i in range(len(norm_id_replace_tail)):
-                val = norm_id_replace_tail[-i - 1]
-                if val == t.t:
-                    break
-                else:
-                    norm_trank += 1
-                    norm_ftrank += 1
-                    if val in self.hr_t[(t.h, t.r)]:
-                        norm_ftrank -= 1
-
-            self.rank_head.append(hrank)
-            self.rank_tail.append(trank)
-            self.filter_rank_head.append(fhrank)
-            self.filter_rank_tail.append(ftrank)
-
-            self.norm_rank_head.append(norm_hrank)
-            self.norm_rank_tail.append(norm_trank)
-            self.norm_filter_rank_head.append(norm_fhrank)
-            self.norm_filter_rank_tail.append(norm_ftrank)
-
-        self.mean_rank_head[epoch] = np.sum(self.rank_head, dtype=np.float32) / self.model.config.test_num
-        self.mean_rank_tail[epoch] = np.sum(self.rank_tail, dtype=np.float32) / self.model.config.test_num
-
-        self.filter_mean_rank_head[epoch] = np.sum(self.filter_rank_head,
-                                                   dtype=np.float32) / self.model.config.test_num
-        self.filter_mean_rank_tail[epoch] = np.sum(self.filter_rank_tail,
-                                                   dtype=np.float32) / self.model.config.test_num
-
-        self.norm_mean_rank_head[epoch] = np.sum(self.norm_rank_head,
-=======
         for hit in self.hits:
             self.hit_head[(epoch, hit)] = np.sum(np.asarray(rank_head) < hit,
->>>>>>> 3d5af2bc
+
                                                  dtype=np.float32) / self.model.config.test_num
             self.hit_tail[(epoch, hit)] = np.sum(np.asarray(rank_tail) < hit,
                                                  dtype=np.float32) / self.model.config.test_num
